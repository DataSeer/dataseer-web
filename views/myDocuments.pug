extends ./layout

block content

  include ./functions/format.pug

  div(class='container-fluid')
    div(class='row')
      div(class='col-12' style='background-color:#FFFFFF; border:1px solid #184D7E; border-radius: 20px;')
        div(class='list')
          div(class='row')
            div(class='col-12 text-center' style='margin-top:10px;')
              div(class='header') My documents 
          if documents.length !== 0
            div(class='row')
              div(class='col-12 text-center')
                div(class='count-list') #{documents.length} Result(s)
          div(class='row')
            div(class='col-12')
              input#search(type='text' name='username' placeholder='Search for document (doi, pmid, title, email, etc)')
          div(class='row head-list' style='margin-right:10px; margin-left:10px;')
            div(class='col-1') Url
            div(class='col-1') Uploaded at
            div(class='col-1') Status
            div(class='col-2') Modified by
            div(class='col-2') Journal
<<<<<<< HEAD
            div(class='col-5') Title
          if  documents.length === 0
=======
            div(class='col-4') Title
          if documents.length === 0
>>>>>>> 24ba41a6
            div(class='row')
              div(class='col-12 text-center')
                div(class='header') No data
          else
            each document, index in documents
<<<<<<< HEAD
              div(class='row' style='margin-right:10px; margin-left:10px;' data='true')
                div(class='col-1')
                   a(href=root + 'documents/' + document._id) #{formatUrl(document._id)}
                div(class='col-1') #{formatDate(document.uploaded_at)}
=======
              div(class='row row-list' style='margin-right:10px; margin-left:10px;' data='true')
                div(class='col-2')
                    a(href=root + 'documents/' + document._id) #{document._id}
>>>>>>> 24ba41a6
                if document.status === 'metadata'
                  div(class='col-1') Metadata validation
                else if document.status === 'datasets'
                  div(class='col-1') Datasets validation
                else if document.status === 'finish'
                  div(class='col-1') Process finished
                div(class='col-2')
                  ul
                    each role, i in document.modifiedBy
                      each user, j in role
                        li #{user} (#{i})
                div(class='col-2') #{document.metadata.journal}
                div(class='col-5') #{document.metadata.articleTitle}

          div(class='row')
            div(class='col-12' style='margin-top:20px;')<|MERGE_RESOLUTION|>--- conflicted
+++ resolved
@@ -21,44 +21,33 @@
           div(class='row head-list' style='margin-right:10px; margin-left:10px;')
             div(class='col-1') Url
             div(class='col-1') Uploaded at
-            div(class='col-1') Status
+            div(class='col-2') Status
             div(class='col-2') Modified by
-            div(class='col-2') Journal
-<<<<<<< HEAD
-            div(class='col-5') Title
+            div(class='col-2') 
+            div(class='col-4') Title
           if  documents.length === 0
-=======
-            div(class='col-4') Title
-          if documents.length === 0
->>>>>>> 24ba41a6
             div(class='row')
               div(class='col-12 text-center')
                 div(class='header') No data
           else
             each document, index in documents
-<<<<<<< HEAD
               div(class='row' style='margin-right:10px; margin-left:10px;' data='true')
                 div(class='col-1')
                    a(href=root + 'documents/' + document._id) #{formatUrl(document._id)}
                 div(class='col-1') #{formatDate(document.uploaded_at)}
-=======
-              div(class='row row-list' style='margin-right:10px; margin-left:10px;' data='true')
-                div(class='col-2')
-                    a(href=root + 'documents/' + document._id) #{document._id}
->>>>>>> 24ba41a6
                 if document.status === 'metadata'
-                  div(class='col-1') Metadata validation
+                  div(class='col-2') Metadata validation
                 else if document.status === 'datasets'
-                  div(class='col-1') Datasets validation
+                  div(class='col-2') Datasets validation
                 else if document.status === 'finish'
-                  div(class='col-1') Process finished
+                  div(class='col-2') Process finished
                 div(class='col-2')
                   ul
                     each role, i in document.modifiedBy
                       each user, j in role
                         li #{user} (#{i})
                 div(class='col-2') #{document.metadata.journal}
-                div(class='col-5') #{document.metadata.articleTitle}
+                div(class='col-4') #{document.metadata.articleTitle}
 
           div(class='row')
             div(class='col-12' style='margin-top:20px;')