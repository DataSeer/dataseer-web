extends layout

block content

  div(class='container-fluid')
    div(class='row')
      div(class='col-12' style='background-color:#FFFFFF; border:1px solid #184D7E; border-radius: 20px; ')
        div(class='row' style='margin-top:20px;')
          div(class='col-12' style='text-align: center;')
            h2 Sign up
        div(class='row')
          div(class='col-12')
            form(role='form', action='./signup',method='post', style='max-width: 300px; margin: auto; text-align: center; margin-top:20px;')
              if error
                div(class='alert alert-warning' role='alert') #{error}
              if success
                div(class='alert alert-success' role='alert') #{success}
              .form-group
                input.form-control(type='email', name='username', placeholder='mail address')
              .form-group
                input.form-control(type='password', name='password', placeholder='password')
              .btn-group
                button.blue.btn.btn-primary.waves-effect.waves-light(type='submit') Sign up to Dataseer

        div(class='row')
          div(class='col-12 my-5' style='margin-top:20px;margin: auto; text-align: center; ') Already have an account?  
<<<<<<< HEAD
            a(href=deep.url + 'signup') Sign in here
=======
            a(href='./signup') Sign in here
>>>>>>> 1f11c1aa
<|MERGE_RESOLUTION|>--- conflicted
+++ resolved
@@ -24,8 +24,4 @@
 
         div(class='row')
           div(class='col-12 my-5' style='margin-top:20px;margin: auto; text-align: center; ') Already have an account?  
-<<<<<<< HEAD
-            a(href=deep.url + 'signup') Sign in here
-=======
-            a(href='./signup') Sign in here
->>>>>>> 1f11c1aa
+            a(href=deep.url + 'signup') Sign in here