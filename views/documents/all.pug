extends ../layout

block content

  include ../functions/format.pug

  div(class='container-fluid')
    div(class='row')
      div(class='col-12' style='background-color:#FFFFFF; border:1px solid #184D7E; border-radius: 20px;')
        div(class='list')
          div(class='row')
            div(class='col-12 text-center' style='margin-top:10px;')
              div(class='header') Custom search :
          div(class='row')
            div(class='col-12 text-center')
              form#custom-search(role='form', action=root + 'documents',method='get')
                div pmid : 
                  input(type='text' name='pmid' placeholder='pmid')
                div doi : 
                  input(type='text' name='doi' placeholder='doi')
                div limit : 
                  input(type='text' name='limit' placeholder='Maximum number of results')
                div
                  button.btn.btn-default.waves-effect.waves-light(type='submit') Search for documents
          div(class='row')
            div(class='col-12 text-center')
              div(class='header')  All documents
          if  documents.length === 0
            div(class='row')
              div(class='col-12 text-center')
                div(class='header') No data
          else
            div(class='row')
              div(class='col-12 text-center')
                div(class='count-list') #{documents.length} result(s)
            div(class='row')
              div(class='col-12')
                input#search(type='text' name='username' placeholder='Search for document (doi, pmid, title, email, etc)')
            div(class='row head-list' style='margin-right:10px; margin-left:10px;')
              div(class='col-1') Url
              div(class='col-1') Date uploaded
              div(class='col-2') Status
              div(class='col-2') Modified by
              div(class='col-2') Journal
              div(class='col-4') Title
            each document, index in documents
<<<<<<< HEAD
              div(class='row' style='margin-right:10px; margin-left:10px;' data='true')
                div(class='col-1')
                   a(href=root + 'documents/' + document._id) #{document._id}
                div(class='col-1') #{formatDate(document.uploaded_at)}
=======
              div(class='row row-list' style='margin-right:10px; margin-left:10px;' data='true')
                div(class='col-2')
                  a(href=root + 'documents/' + document._id) #{document._id}
>>>>>>> 24ba41a6
                if document.status === 'metadata'
                  div(class='col-2') Metadata validation
                else if document.status === 'datasets'
                  div(class='col-2') Datasets validation
                else if document.status === 'finish'
                  div(class='col-2') Process finished
                div(class='col-2')
                  ul
                    each role, i in document.modifiedBy
                      each user, j in role
                        li #{user} (#{i})
                div(class='col-2') #{document.metadata.journal}
                div(class='col-4') #{document.metadata.articleTitle}

          div(class='row')
            div(class='col-12' style='margin-top:20px;')<|MERGE_RESOLUTION|>--- conflicted
+++ resolved
@@ -44,16 +44,10 @@
               div(class='col-2') Journal
               div(class='col-4') Title
             each document, index in documents
-<<<<<<< HEAD
               div(class='row' style='margin-right:10px; margin-left:10px;' data='true')
                 div(class='col-1')
                    a(href=root + 'documents/' + document._id) #{document._id}
                 div(class='col-1') #{formatDate(document.uploaded_at)}
-=======
-              div(class='row row-list' style='margin-right:10px; margin-left:10px;' data='true')
-                div(class='col-2')
-                  a(href=root + 'documents/' + document._id) #{document._id}
->>>>>>> 24ba41a6
                 if document.status === 'metadata'
                   div(class='col-2') Metadata validation
                 else if document.status === 'datasets'
