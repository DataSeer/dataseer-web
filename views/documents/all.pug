extends ../layout

block content

<<<<<<< HEAD
  include ../functions/format.pug
=======
  if error
    div(class='alert alert-warning' role='alert') #{error}
  if success
    div(class='alert alert-success' role='alert') #{success}
>>>>>>> 58c474db

  div(class='container-fluid')
    div(class='row')
      div(class='col-12' style='background-color:#FFFFFF; border:1px solid #184D7E; border-radius: 20px;')
        div(class='list')
          div(class='row')
            div(class='col-12 text-center' style='margin-top:10px;')
              div(class='header') Custom search :
          div(class='row')
            div(class='col-12 text-center')
              form#custom-search(role='form', action=root + 'documents',method='get')
                div pmid : 
                  input(type='text' name='pmid' placeholder='pmid')
                div doi : 
                  input(type='text' name='doi' placeholder='doi')
                div limit : 
                  input(type='text' name='limit' placeholder='Maximum number of results')
                div
                  button.btn.btn-default.waves-effect.waves-light(type='submit') Search for documents
          div(class='row')
            div(class='col-12 text-center')
              div(class='header')  All documents
          if  documents.length === 0
            div(class='row')
              div(class='col-12 text-center')
                div(class='header') No data
          else
            div(class='row')
              div(class='col-12 text-center')
                div(class='count-list') #{documents.length} result(s)
            div(class='row')
              div(class='col-12')
                input#search(type='text' name='username' placeholder='Search for document (doi, pmid, title, email, etc)')
            div(class='row head-list' style='margin-right:10px; margin-left:10px;')
<<<<<<< HEAD
              div(class='col-1') Url
              div(class='col-1') Date uploaded
              div(class='col-2') Status
              div(class='col-2') Modified by
              div(class='col-2') Journal
              div(class='col-4') Title
            if documents.length === 0
              div(class='row')
                div(class='col-12 text-center')
                  div(class='header') No data
            else
              each document, index in documents
                div(class='row' style='margin-right:10px; margin-left:10px;' data='true')
                  div(class='col-1')
                     a(href=root + 'documents/' + document._id) #{document._id}
                  div(class='col-1') #{formatDate(document.uploaded_at)}
                  if document.status === 'metadata'
                    div(class='col-2') Metadata validation
                  else if document.status === 'datasets'
                    div(class='col-2') Datasets validation
                  else if document.status === 'finish'
                    div(class='col-2') Process finished
                  div(class='col-2')
                    ul
                      each role, i in document.modifiedBy
                        each user, j in role
                          li #{user} (#{i})
                  div(class='col-2') #{document.metadata.journal}
                  div(class='col-4') #{document.metadata.articleTitle}
=======
              div(class='col-12')
                div(class='form-row')
                  if current_user.role.label === 'curator'
                    div(class='col-1') Url
                    div(class='col-1') Status
                    div(class='col-2') Modified by
                    div(class='col-1') Organisation
                    div(class='col-2') Journal
                    div(class='col-3') Title
                    div(class='col-2') Actions
                  else
                    div(class='col-2') Url
                    div(class='col-2') Status
                    div(class='col-2') Modified by
                    div(class='col-2') Journal
                    div(class='col-4') Title
            each document, index in documents
              div(class='row' style='margin-right:10px; margin-left:10px;' data='true')
                div(class='col-12')
                  form.accounts(role='form', action=root + route, method='post')
                    div(class='form-row')
                      if current_user.role.label === 'curator'
                        div(class='col-1')
                          a.document-link(href=root + 'documents/' + document._id) #{document._id}
                          input.form-control(type='text' name='id' class='hidden' value=document._id)
                        if document.status === 'metadata'
                          div(class='col-1') Metadata validation
                        else if document.status === 'datasets'
                          div(class='col-1') Datasets validation
                        else if document.status === 'finish'
                          div(class='col-1') Process finished
                        div(class='col-2')
                          ul.modifiers
                            each role, i in document.modifiedBy
                              each user, j in role
                                li.item #{user} (#{i})
                        div(class='col-1')
                          select.custom-select(name='organisation')
                            if document.organisation === ''
                              option(selected value='') None
                            else
                              option(value='') None
                            each organisation, index in organisations
                              if document.organisation === organisation.name
                                option(selected value=organisation.name) #{organisation.name}
                              else
                                option(value=organisation.name) #{organisation.name}
                        div(class='col-2') #{document.metadata.journal}
                        div(class='col-3') #{document.metadata.articleTitle}
                        div(class='col-2')
                          button.btn.btn-default.waves-effect.waves-light(type='submit' name='update') Update
                      else
                        div(class='col-2')
                          a.document-link(href=root + 'documents/' + document._id) #{document._id}
                          input.form-control(type='text' name='id' class='hidden' value=document._id)
                        if document.status === 'metadata'
                          div(class='col-2') Metadata validation
                        else if document.status === 'datasets'
                          div(class='col-2') Datasets validation
                        else if document.status === 'finish'
                          div(class='col-2') Process finished
                        div(class='col-2')
                          ul.modifiers
                            each role, i in document.modifiedBy
                              each user, j in role
                                li.item #{user} (#{i})
                        div(class='col-2') #{document.metadata.journal}
                        div(class='col-4') #{document.metadata.articleTitle}

>>>>>>> 58c474db

          div(class='row')
            div(class='col-12' style='margin-top:20px;')<|MERGE_RESOLUTION|>--- conflicted
+++ resolved
@@ -2,14 +2,11 @@
 
 block content
 
-<<<<<<< HEAD
   include ../functions/format.pug
-=======
   if error
     div(class='alert alert-warning' role='alert') #{error}
   if success
     div(class='alert alert-success' role='alert') #{success}
->>>>>>> 58c474db
 
   div(class='container-fluid')
     div(class='row')
@@ -44,49 +41,20 @@
               div(class='col-12')
                 input#search(type='text' name='username' placeholder='Search for document (doi, pmid, title, email, etc)')
             div(class='row head-list' style='margin-right:10px; margin-left:10px;')
-<<<<<<< HEAD
-              div(class='col-1') Url
-              div(class='col-1') Date uploaded
-              div(class='col-2') Status
-              div(class='col-2') Modified by
-              div(class='col-2') Journal
-              div(class='col-4') Title
-            if documents.length === 0
-              div(class='row')
-                div(class='col-12 text-center')
-                  div(class='header') No data
-            else
-              each document, index in documents
-                div(class='row' style='margin-right:10px; margin-left:10px;' data='true')
-                  div(class='col-1')
-                     a(href=root + 'documents/' + document._id) #{document._id}
-                  div(class='col-1') #{formatDate(document.uploaded_at)}
-                  if document.status === 'metadata'
-                    div(class='col-2') Metadata validation
-                  else if document.status === 'datasets'
-                    div(class='col-2') Datasets validation
-                  else if document.status === 'finish'
-                    div(class='col-2') Process finished
-                  div(class='col-2')
-                    ul
-                      each role, i in document.modifiedBy
-                        each user, j in role
-                          li #{user} (#{i})
-                  div(class='col-2') #{document.metadata.journal}
-                  div(class='col-4') #{document.metadata.articleTitle}
-=======
               div(class='col-12')
                 div(class='form-row')
                   if current_user.role.label === 'curator'
                     div(class='col-1') Url
+                    div(class='col-1') Date uploaded
                     div(class='col-1') Status
                     div(class='col-2') Modified by
                     div(class='col-1') Organisation
                     div(class='col-2') Journal
                     div(class='col-3') Title
-                    div(class='col-2') Actions
+                    div(class='col-1') Actions
                   else
-                    div(class='col-2') Url
+                    div(class='col-1') Url
+                    div(class='col-1') Date uploaded
                     div(class='col-2') Status
                     div(class='col-2') Modified by
                     div(class='col-2') Journal
@@ -100,6 +68,7 @@
                         div(class='col-1')
                           a.document-link(href=root + 'documents/' + document._id) #{document._id}
                           input.form-control(type='text' name='id' class='hidden' value=document._id)
+                        div(class='col-1') #{formatDate(document.uploaded_at)}
                         if document.status === 'metadata'
                           div(class='col-1') Metadata validation
                         else if document.status === 'datasets'
@@ -124,12 +93,13 @@
                                 option(value=organisation.name) #{organisation.name}
                         div(class='col-2') #{document.metadata.journal}
                         div(class='col-3') #{document.metadata.articleTitle}
-                        div(class='col-2')
+                        div(class='col-1')
                           button.btn.btn-default.waves-effect.waves-light(type='submit' name='update') Update
                       else
-                        div(class='col-2')
+                        div(class='col-1')
                           a.document-link(href=root + 'documents/' + document._id) #{document._id}
                           input.form-control(type='text' name='id' class='hidden' value=document._id)
+                        div(class='col-1') #{formatDate(document.uploaded_at)}
                         if document.status === 'metadata'
                           div(class='col-2') Metadata validation
                         else if document.status === 'datasets'
@@ -144,7 +114,5 @@
                         div(class='col-2') #{document.metadata.journal}
                         div(class='col-4') #{document.metadata.articleTitle}
 
->>>>>>> 58c474db
-
           div(class='row')
             div(class='col-12' style='margin-top:20px;')