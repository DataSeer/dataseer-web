--- conflicted
+++ resolved
@@ -8,33 +8,18 @@
     title DataSeer
     link(rel='stylesheet' href='https://use.fontawesome.com/releases/v5.7.0/css/all.css' integrity='sha384-lZN37f5QGtY3VHgisS14W3ExzMWZxybE1SJSEsQp9S+oqd12jhcu+A56Ebc1zFSJ' crossorigin='anonymous')
     link(rel='stylesheet' href='https://maxcdn.bootstrapcdn.com/bootstrap/4.0.0/css/bootstrap.min.css' integrity='sha384-Gn5384xqQ1aoWXA+058RXPxPg6fy4IWvTNh0E263XmFcJlSAwiGgFAW/dAiS6JXm' crossorigin='anonymous')  
-<<<<<<< HEAD
     link(rel='stylesheet' href=deep.resources + 'stylesheets/style.css')
-=======
-    if route === '/signin' || route === '/signup' || route === '/settings' || route === '/myDocuments' || route === '/resetPassword' || route === '/forgotPassword' || route === '/' || route === '/documents' || search
-      link(rel='stylesheet' href='./stylesheets/style.css')
-    else
-      link(rel='stylesheet' href='../stylesheets/style.css')
->>>>>>> 1f11c1aa
+
     if document
       link(rel='stylesheet' href=deep.resources + 'stylesheets/tei.css')
       if current_user.role.label === 'curator'
         link(rel='stylesheet' href=deep.resources + 'stylesheets/process/datasets.css')
       else
-<<<<<<< HEAD
         link(rel='stylesheet' href=deep.resources + 'stylesheets/process/'+ document.status + '.css')
     if backoffice
       link(rel='stylesheet' href=deep.resources + 'stylesheets/style.css')
       link(rel='stylesheet' href=deep.resources + 'stylesheets/process/backoffice.css')
-=======
-        link(rel='stylesheet' href='../stylesheets/process/'+ document.status + '.css')
-    if backoffice && route !== '/documents'
-      link(rel='stylesheet' href='../../stylesheets/style.css')
-      link(rel='stylesheet' href='../../stylesheets/process/backoffice.css')
-    if route === '/backoffice/upload' || route === '/backoffice/accounts'
-      link(rel='stylesheet' href='../stylesheets/style.css')
-      link(rel='stylesheet' href='../stylesheets/process/backoffice.css')
->>>>>>> 1f11c1aa
+
   body
     if current_user
       div#user_id #{current_user.id}
@@ -48,22 +33,15 @@
         else
           div(id='user' style='position:absolute; top:0px; right:25px; text-align:right;')
             label(style='font-size:small;') 
-<<<<<<< HEAD
               a(href=deep.url + 'signup' class=(route === '/signup') ? 'active' : '') Sign up 
               | or 
               a(href=deep.url + 'signin' class=(route === '/signup') ? 'active' : '') Sign in 
-=======
-              a(href='./signup' class=(route === '/signup') ? 'active' : '') Sign up 
-              | or 
-              a(href='./signin' class=(route === '/signup') ? 'active' : '') Sign in 
->>>>>>> 1f11c1aa
               | to access DataSeer
         div(id='navbar' style='position:absolute; bottom:0px; right:10px; text-align:right;')
           ul
             if current_user
               if current_user.role.label === 'curator'
                 li
-<<<<<<< HEAD
                   a(href=deep.url class=(route === '/') ? 'nav active' : 'nav') Help
               li
                 a(href=deep.url + 'myDocuments' class=(route === '/myDocuments') ? 'nav active' : 'nav') My documents
@@ -86,30 +64,6 @@
                 a(href=deep.url + 'signin' class=(route === '/signin') ? 'nav active' : 'nav' style='color:#184D7E;') Sign in
               li
                 a(href=deep.url + 'forgotPassword' class=(route === '/forgotPassword') ? 'nav active' : 'nav' style='color:#184D7E;') Forgot password
-=======
-                  a(href=(route === '/backoffice/upload' || route === '/backoffice/accounts') ? '../' : './' class=(route === '/') ? 'nav active' : 'nav') Help
-              li
-                a(href=(route === '/backoffice/upload' || route === '/backoffice/accounts') ? '../myDocuments' : './myDocuments' class=(route === '/myDocuments') ? 'nav active' : 'nav') My documents
-              if current_user.role.label === 'curator' || current_user.role.label === 'annotator'
-                li
-                  a(href=(route === '/backoffice/upload' || route === '/backoffice/accounts') ? '../documents' : './documents' class=(route === '/documents') ? 'nav active' : 'nav') All documents
-              li
-                a(href=(route === '/backoffice/upload' || route === '/backoffice/accounts') ? 'upload' : './backoffice/upload' class=(route === '/backoffice/upload') ? 'nav active' : 'nav') Upload
-              if current_user.role.label === 'curator'
-                li
-                  a(href=(route === '/backoffice/upload' || route === '/backoffice/accounts') ? 'accounts' : './backoffice/accounts' class=(route === '/backoffice/accounts') ? 'nav active' : 'nav') Accounts
-              li
-                a(href=(route === '/backoffice/upload' || route === '/backoffice/accounts') ? '../settings' : './settings' class=(route === '/settings') ? 'nav active' : 'nav') Settings
-              li
-                a(href=(route === '/backoffice/upload' || route === '/backoffice/accounts') ? '../signout' : './signout' class=(route === '/signout') ? 'nav active' : 'nav') Sign out
-            else
-              li
-                a(href='./signup' class=(route === '/signup') ? 'nav active' : 'nav') Sign up
-              li
-                a(href='./signin' class=(route === '/signin') ? 'nav active' : 'nav' style='color:#184D7E;') Sign in
-              li
-                a(href='./forgotPassword' class=(route === '/forgotPassword') ? 'nav active' : 'nav' style='color:#184D7E;') Forgot password
->>>>>>> 1f11c1aa
 
     block content
 
@@ -133,7 +87,6 @@
     if current_user.role.label === 'curator'
       script(src=deep.resources + 'javascripts/process/datasets.js')
     else
-<<<<<<< HEAD
       script(src=deep.resources + 'javascripts/process/'+ document.status + '.js')
   else if backoffice
     script(src=deep.resources + 'javascripts/lib/jquery.js')
@@ -141,23 +94,6 @@
   else if search
     script(src=deep.resources + 'javascripts/lib/jquery.js')
     script(src=deep.resources + 'javascripts/search.js')
-=======
-      script(src='../javascripts/process/'+ document.status + '.js')
-  else if route === '/documents' 
-    script(src='./javascripts/lib/jquery.js')
-    script(src='./javascripts/search.js')
-  else if route === '/backoffice/upload' || route === '/backoffice/accounts'
-    script(src='../javascripts/lib/jquery.js')
-    script(src='../javascripts/process/backoffice.js')
-  else if backoffice && route !== '/documents'
-    script(src='../../javascripts/lib/jquery.js')
-    script(src='../../javascripts/process/backoffice.js')
-  else if search
-    script(src='./javascripts/lib/jquery.js')
-    script(src='./javascripts/search.js')
-  else if route === '/signin' || route === '/signup' || route === '/settings' || route === '/myDocuments' || route === '/resetPassword' || route === '/forgotPassword' || route === '/' || route === '/documents'
-    script(src='./javascripts/lib/jquery.js')
->>>>>>> 1f11c1aa
   else
     script(src=deep.resources + 'javascripts/lib/jquery.js')
 
