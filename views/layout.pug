--- conflicted
+++ resolved
@@ -77,17 +77,9 @@
     script(src=root + 'javascripts/lib/datasetsList.js')
     script(src=root + 'javascripts/mongoDB.js')
     script(src=root + 'javascripts/dataseerML.js')
-<<<<<<< HEAD
-    if current_user.role.label === 'curator'
-      script(src=root + 'javascripts/process/datasets.js')
-    else
-      script(src=root + 'javascripts/process/'+ document.status + '.js')
     if current_user.role.label === 'curator' || current_user.role.label === 'annotator'
       script(src=root + 'javascripts/admin.js')
-=======
-    script(src=root + 'javascripts/demo.js')
     script(src=root + 'javascripts/process/'+ document.status + '.js')
->>>>>>> 71ef821b
   else if backoffice
     script(src=root + 'javascripts/process/backoffice.js')
   else if search
