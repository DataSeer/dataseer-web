/*
 * @prettier
 */

const express = require('express'),
  crypto = require('crypto'),
  nodemailer = require('nodemailer'),
  router = express.Router(),
  passport = require('passport'),
  smtpConf = require('../conf/smtp.conf.json'),
  Upload = require('../lib/upload.js'),
  AccountsManager = require('../lib/accountsManager.js'),
  Documents = require('../models/documents.js'),
  Accounts = require('../models/accounts.js');

const passwordRegExp = new RegExp('[\\w^\\w]{6,}'),
  emailRegExp = new RegExp("[A-Za-z0-9!#$%&'*+-/=?^_`{|}~]+@[A-Za-z0-9-]+(.[A-Za-z0-9-]+)*");

let transporter = nodemailer.createTransport({
  'host': smtpConf.host,
  'port': smtpConf.port,
  'secure': false, // upgrade later with STARTTLS
  'auth': smtpConf.auth
});

const getMailTxt = function(url) {
    return (
      'Hi,\n' +
      'You can reset your password here : ' +
      url +
      '\n' +
      "Just ignore this email if you don't want to reset your password\n" +
      'This email has been automatically generated'
    );
  },
  getMailHtml = function(url) {
    return (
      'Hi,<br/>' +
      `You can reset your password <a href="${url}">here</a><br/>` +
      "Just ignore this email if you don't want to reset your password<br/>" +
      'This email has been automatically generated'
    );
  };

/* GET home page. */
router.get('/', function(req, res, next) {
  if (typeof req.user !== 'undefined') {
    if (AccountsManager.checkAccountAccessRight(req.user, AccountsManager.roles.curator))
<<<<<<< HEAD
      return res.render('index', {
        'route': '/',
        'deep': { 'resources': '../', 'url': './' },
        'current_user': req.user
      });
    else return res.redirect('/myDocuments?redirect=true');
  } else return res.redirect('/signin');
=======
      return res.render('index', { 'route': '/', 'current_user': req.user });
    else return res.redirect('./myDocuments?redirect=true');
  } else return res.redirect('./signin');
>>>>>>> 1f11c1aa
});

router.get('/signup', function(req, res) {
  if (typeof req.user !== 'undefined')
    return res.status(401).send('Your current role do not grant access to this part of website');
  res.render('signup', { 'route': '/signup', 'deep': { 'resources': '../', 'url': './' } });
});

router.post('/signup', function(req, res, next) {
  if (typeof req.user !== 'undefined')
    return res.status(401).send('Your current role do not grant access to this part of website');
  if (typeof req.body.username !== 'string' || !emailRegExp.test(req.body.username))
    return res.render('signup', {
      'route': '/signup',
      'deep': { 'resources': '../', 'url': './' },
      'error': 'Email incorrect !'
    });
  if (typeof req.body.password !== 'string' || !passwordRegExp.test(req.body.password))
    return res.render('signup', {
      'route': '/signup',
      'deep': { 'resources': '../', 'url': './' },
      'error': 'Password incorrect ! (At least 6 chars)'
    });
  return Accounts.register(
    new Accounts({ 'username': req.body.username, 'role': AccountsManager.roles.standard_user }),
    req.body.password,
    function(err) {
      if (err && err.name === 'UserExistsError') {
        console.log(err);
        return res.render('signup', {
          'route': '/signup',
          'deep': { 'resources': '../', 'url': './' },
          'error': 'A user with the given email address is already registered'
        });
      } else if (err) {
        console.log(err);
        return res.render('signup', {
          'route': '/signup',
          'deep': { 'resources': '../', 'url': './' },
          'error': 'Sorry, an error has occured. Try to signup later, or send an email to ' + smtpConf.auth.user
        });
      } else
        return res.render('signin', {
          'route': '/signin',
          'deep': { 'resources': '../', 'url': './' },
          'success': 'New account created !',
          'username': req.body.username
        });
    }
  );
});

router.get('/forgotPassword', function(req, res) {
  if (typeof req.user !== 'undefined')
    return res.status(401).send('Your current role do not grant access to this part of website');
  res.render('forgotPassword', { 'route': '/forgotPassword', 'deep': { 'resources': '../', 'url': './' } });
});

router.post('/forgotPassword', function(req, res) {
  if (typeof req.user !== 'undefined')
    return res.status(401).send('Your current role do not grant access to this part of website');
  if (typeof req.body.username !== 'string' || !emailRegExp.test(req.body.username))
    res.render('forgotPassword', {
      'route': '/forgotPassword',
      'deep': { 'resources': '../', 'url': './' },
      'error': 'Email incorrect !'
    });
  return Accounts.findOne({ 'username': req.body.username }, function(err, user) {
    if (err) return res.render('forgotPassword', { 'route': '/forgotPassword', 'error': err.toString() });
    if (!user)
      return res.render('forgotPassword', {
        'route': '/forgotPassword',
        'deep': { 'resources': '../', 'url': './' },
        'error': 'Current username is incorrect !'
      });
    user.token = getRandomToken();
    return user.save(function(err) {
      if (err)
        return res.render('forgotPassword', {
          'route': '/forgotPassword',
          'deep': { 'resources': '../', 'url': './' },
          'error': err.toString()
        });
      let url = smtpConf.dataseerUrl + '/resetPassword?token=' + user.token + '&username=' + user.username;
      return transporter.sendMail(
        {
          'from': smtpConf.from, // sender address
          'to': user.username, // list of receivers
          'subject': smtpConf.subject, // Subject line
          'text': getMailTxt(url), // plain text body
          'html': getMailHtml(url) // html body
        },
        function(err, info) {
          if (err) {
            console.log(err);
            return res.render('forgotPassword', {
              'route': '/forgotPassword',
              'deep': { 'resources': '../', 'url': './' },
              'error':
                'Sorry, an error has occured. Try to reset your password later, or send an email to ' +
                smtpConf.auth.user
            });
          }
          return res.render('forgotPassword', {
            'route': '/forgotPassword',
            'deep': { 'resources': '../', 'url': './' },
            'success':
              'An email (allowing you to redefine your password) has been sent at the following address : ' +
              user.username
          });
        }
      );
    });
  });
});

router.get('/resetPassword', function(req, res) {
  if (typeof req.user !== 'undefined')
    return res.status(401).send('Your current role do not grant access to this part of website');
  res.render('resetPassword', {
    'route': '/resetPassword',
    'deep': { 'resources': '../', 'url': './' },
    'token': req.query.token,
    'username': req.query.username
  });
});

router.post('/resetPassword', function(req, res) {
  if (typeof req.user !== 'undefined')
    return res.status(401).send('Your current role do not grant access to this part of website');
  if (typeof req.body.username !== 'string' || !emailRegExp.test(req.body.username))
    return res.render('resetPassword', {
      'route': '/resetPassword',
      'deep': { 'resources': '../', 'url': './' },
      'error': 'Email incorrect !',
      'token': req.body.token,
      'username': req.body.username
    });
  if (typeof req.body.token !== 'string')
    return res.render('resetPassword', {
      'route': '/resetPassword',
      'error': 'Token incorrect !',
      'token': req.body.token,
      'username': req.body.username
    });
  if (typeof req.body.password !== 'string' || !passwordRegExp.test(req.body.password))
    return res.render('resetPassword', {
      'route': '/resetPassword',
      'deep': { 'resources': '../', 'url': './' },
      'error': 'New password incorrect ! (At least 6 chars)',
      'token': req.body.token,
      'username': req.body.username
    });
  return Accounts.findOne({ 'username': req.body.username, 'token': req.body.token }, function(err, user) {
    if (err)
      return res.render('resetPassword', {
        'route': '/resetPassword',
        'deep': { 'resources': '../', 'url': './' },
        'error': err.toString(),
        'token': req.body.token,
        'username': req.body.username
      });
    if (!user)
      return res.render('resetPassword', {
        'route': '/resetPassword',
        'deep': { 'resources': '../', 'url': './' },
        'error': 'Credentials incorrect !',
        'token': req.body.token,
        'username': req.body.username
      });
    return user.setPassword(req.body.password, function(err) {
      if (err)
        return res.render('resetPassword', {
          'route': '/resetPassword',
          'deep': { 'resources': '../', 'url': './' },
          'error': err.toString(),
          'token': req.body.token,
          'username': req.body.username
        });
      user.token = undefined;
      return user.save(function(err) {
        if (err)
          return res.render('resetPassword', {
            'route': '/resetPassword',
            'deep': { 'resources': '../', 'url': './' },
            'error': err.toString(),
            'token': req.body.token,
            'username': req.body.username
          });
        return res.render('signin', { 'route': '/signin', 'success': 'your password has been updated successfully' });
      });
    });
  });
});

router.get('/settings', function(req, res) {
  if (typeof req.user === 'undefined' || !AccountsManager.checkAccountAccessRight(req.user))
    return res.status(401).send('Your current role do not grant access to this part of website');
  return res.render('settings', {
    'route': '/settings',
    'deep': { 'resources': '../', 'url': './' },
    'current_user': req.user
  });
});

router.post('/settings', function(req, res) {
  if (typeof req.user === 'undefined' || !AccountsManager.checkAccountAccessRight(req.user))
    return res.status(401).send('Your current role do not grant access to this part of website');
  if (typeof req.body.current_password !== 'string' || !passwordRegExp.test(req.body.current_password))
    return res.render('settings', {
      'route': '/settings',
      'deep': { 'resources': '../', 'url': './' },
      'current_user': req.user,
      'error': 'Current password incorrect ! (At least 6 chars)'
    });
  if (typeof req.body.new_password !== 'string' || !passwordRegExp.test(req.body.new_password))
    return res.render('settings', {
      'route': '/settings',
      'deep': { 'resources': '../', 'url': './' },
      'current_user': req.user,
      'error': 'New password incorrect ! (At least 6 chars)'
    });
  return Accounts.findOne({ 'username': req.user.username }, function(err, user) {
    if (err)
      return res.render('settings', {
        'route': '/settings',
        'deep': { 'resources': '../', 'url': './' },
        'current_user': user,
        'error': err.toString()
      });
    if (!user)
      return res.render('settings', {
        'route': '/settings',
        'deep': { 'resources': '../', 'url': './' },
        'current_user': user,
        'error': 'Current username is incorrect !'
      });
    user.changePassword(req.body.current_password, req.body.new_password, function(err) {
      if (err)
        return res.render('settings', {
          'route': '/settings',
          'deep': { 'resources': '../', 'url': './' },
          'current_user': user,
          'error': 'Current password incorrect !'
        });
      return res.render('settings', {
        'route': '/settings',
        'deep': { 'resources': '../', 'url': './' },
        'current_user': req.user,
        'success': 'Password update succeed !'
      });
    });
  });
});

router.get('/signin', function(req, res) {
  let errors = req.flash('error');
  let error = Array.isArray(errors) && errors.length > 0 ? 'Credentials incorrect !' : undefined;
  return res.render('signin', {
    'route': '/signin',
    'deep': { 'resources': '../', 'url': './' },
    'current_user': req.user,
    'error': error
  });
});

router.post(
  '/signin',
  passport.authenticate('local', {
    'failureRedirect': './signin',
    'failureFlash': true
  }),
  function(req, res) {
    return Accounts.findOne({ 'username': req.body.username }, function(err, user) {
      user.token = undefined;
      return user.save(function(err) {
        if (err) console.log('Error : token not deleted');
        return res.redirect('./');
      });
    });
  }
);

router.get('/signout', function(req, res) {
  if (typeof req.user === 'undefined' || !AccountsManager.checkAccountAccessRight(req.user))
    return res.status(401).send('Your current role do not grant access to this part of website');
  req.logout();
  return res.redirect('./');
});

router.get('/myDocuments', function(req, res) {
  if (typeof req.user === 'undefined' || !AccountsManager.checkAccountAccessRight(req.user))
    return res.status(401).send('Your current role do not grant access to this part of website');
  let key = 'modifiedBy.' + req.user.role.label + '.' + req.user.id,
    query = {},
    redirect = typeof req.query.redirect !== 'undefined' && req.query.redirect === 'true';
  query[key] = req.user.username;
  Documents.find(query).exec(function(err, post) {
    if (err) return next(err);
    if (post.length === 0 && redirect) return res.redirect('./backoffice/upload');
    return res.render('myDocuments', {
      'route': '/myDocuments',
      'deep': { 'resources': '../', 'url': './' },
      'search': true,
      'documents': post,
      'current_user': req.user
    });
  });
});

function getRandomToken(length = 256) {
  return crypto.randomBytes(length).toString('hex');
}

module.exports = router;<|MERGE_RESOLUTION|>--- conflicted
+++ resolved
@@ -46,19 +46,13 @@
 router.get('/', function(req, res, next) {
   if (typeof req.user !== 'undefined') {
     if (AccountsManager.checkAccountAccessRight(req.user, AccountsManager.roles.curator))
-<<<<<<< HEAD
       return res.render('index', {
         'route': '/',
         'deep': { 'resources': '../', 'url': './' },
         'current_user': req.user
       });
-    else return res.redirect('/myDocuments?redirect=true');
-  } else return res.redirect('/signin');
-=======
-      return res.render('index', { 'route': '/', 'current_user': req.user });
     else return res.redirect('./myDocuments?redirect=true');
   } else return res.redirect('./signin');
->>>>>>> 1f11c1aa
 });
 
 router.get('/signup', function(req, res) {
